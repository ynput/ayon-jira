--- conflicted
+++ resolved
@@ -101,12 +101,7 @@
       for (const placeholder of response.data) {
         placeholders.push({"id": placeholder, "label": placeholder});
       }
-<<<<<<< HEAD
-      setTemplateFields(placeholders)
-=======
-      console.log(placeholders);
       setTemplateFields(placeholders);
->>>>>>> a125c684
       setError(null);
 
       const templateFieldsForm = {};
@@ -129,16 +124,6 @@
     } finally {
       setLoading(false);
     }
-<<<<<<< HEAD
-=======
-
-    const templateFieldsForm = {};
-    let new_placeholders = ["placeholder1"];
-    new_placeholders.forEach(
-      (placeholder) => (templateFieldsForm[placeholder] = "")
-    );
-    setTemplateFieldsForm(templateFieldsForm);
->>>>>>> a125c684
   };
 
   const handleTemplateFieldChange = (e) => {
