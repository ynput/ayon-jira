import React, { useContext, useEffect, useState } from "react";
import ReactDOM from "react-dom/client";
import Jira from "./Jira";
import { AddonProvider, AddonContext } from "@ynput/ayon-react-addon-provider";
import axios from "axios";

import "@ynput/ayon-react-components/dist/style.css";
import "./index.scss";

const App = () => {
  const context = useContext(AddonContext);
  const addonName = useContext(AddonContext).addonName || "jira";
  // const addonVersion = useContext(AddonContext).addonVersion
<<<<<<< HEAD
  const addonVersion = "0.0.1-dev.1";
=======
  const addonVersion = useContext(AddonContext).addonVersion;
>>>>>>> a125c684
  const accessToken = useContext(AddonContext).accessToken;
  const projectName = useContext(AddonContext).projectName;
  const [tokenSet, setTokenSet] = useState(false);

  useEffect(() => {
    if (accessToken && !tokenSet) {
      axios.defaults.headers.common["Authorization"] = `Bearer ${accessToken}`;
      setTokenSet(true);
    }
  }, [accessToken, tokenSet]);

  return (
    <Jira
      context={context}
      addonName={addonName}
      addonVersion={addonVersion}
      accessToken={accessToken}
      projectName={projectName}
    />
  );
};

ReactDOM.createRoot(document.getElementById("root")).render(
  <React.StrictMode>
    <AddonProvider debug>
      <App />
    </AddonProvider>
  </React.StrictMode>
);<|MERGE_RESOLUTION|>--- conflicted
+++ resolved
@@ -10,14 +10,10 @@
 const App = () => {
   const context = useContext(AddonContext);
   const addonName = useContext(AddonContext).addonName || "jira";
-  // const addonVersion = useContext(AddonContext).addonVersion
-<<<<<<< HEAD
-  const addonVersion = "0.0.1-dev.1";
-=======
-  const addonVersion = useContext(AddonContext).addonVersion;
->>>>>>> a125c684
+  const addonVersion = useContext(AddonContext).addonVersion
   const accessToken = useContext(AddonContext).accessToken;
   const projectName = useContext(AddonContext).projectName;
+  const userName = useContext(AddonContext).userName;
   const [tokenSet, setTokenSet] = useState(false);
 
   useEffect(() => {
